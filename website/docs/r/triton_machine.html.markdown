--- conflicted
+++ resolved
@@ -24,13 +24,12 @@
     hello = "world"
   }
 
-<<<<<<< HEAD
   cns {
     services = ["web", "frontend"]
-=======
+  }
+
   metadata {
     hello = "again"
->>>>>>> ba6bb834
   }
 }
 ```
@@ -62,13 +61,11 @@
 * `tags` - (map)
     A mapping of tags to apply to the machine.
 
-<<<<<<< HEAD
 * `cns` - (map of CNS attributes, Optional)
     A mapping of [CNS](https://docs.joyent.com/public-cloud/network/cns) attributes to apply to the machine.
-=======
+
 * `metadata` - (map, optional)
     A mapping of metadata to apply to the machine.
->>>>>>> ba6bb834
 
 * `package` - (string, Required)
     The name of the package to use for provisioning.
